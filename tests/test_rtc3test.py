--- conflicted
+++ resolved
@@ -18,11 +18,7 @@
 @pytest.mark.skip("RTC is too unstable")
 @pytest.mark.parametrize("subtest", [0, 1, 2])
 def test_rtc3test(subtest, rtc3test_file):
-<<<<<<< HEAD
-    pyboy = PyBoy(rtc3test_file, window_type="null")
-=======
     pyboy = PyBoy(rtc3test_file, window="null")
->>>>>>> 7d9ddc6f
     pyboy.set_emulation_speed(0)
     pyboy.tick(59, True)
     pyboy.tick(25, True)
