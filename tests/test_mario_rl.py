--- conflicted
+++ resolved
@@ -84,11 +84,7 @@
 ###
 #  Load emulator
 ###
-<<<<<<< HEAD
-pyboy = PyBoy(game, window_type="null", window_scale=3, debug=False)
-=======
 pyboy = PyBoy(game, window="null", scale=3, debug=False)
->>>>>>> 7d9ddc6f
 
 ###
 #  Load enviroment
