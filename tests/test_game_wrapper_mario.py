#
# License: See LICENSE.md file
# GitHub: https://github.com/Baekalfen/PyBoy
#

import os
import platform
import sys

import numpy as np
import pytest

from pyboy import PyBoy
from pyboy.utils import WindowEvent

py_version = platform.python_version()[:3]
is_pypy = platform.python_implementation() == "PyPy"


def test_mario_basics(supermarioland_rom):
<<<<<<< HEAD
    pyboy = PyBoy(supermarioland_rom, window_type="null")
=======
    pyboy = PyBoy(supermarioland_rom, window="null")
>>>>>>> 7d9ddc6f
    pyboy.set_emulation_speed(0)
    assert pyboy.cartridge_title == "SUPER MARIOLAN"

    mario = pyboy.game_wrapper
    mario.start_game(world_level=(1, 1))

    assert mario.score == 0
    assert mario.lives_left == 2
    assert mario.time_left == 400
    assert mario.world == (1, 1)
    pyboy.stop()


def test_mario_advanced(supermarioland_rom):
<<<<<<< HEAD
    pyboy = PyBoy(supermarioland_rom, window_type="null")
=======
    pyboy = PyBoy(supermarioland_rom, window="null")
>>>>>>> 7d9ddc6f
    pyboy.set_emulation_speed(0)
    assert pyboy.cartridge_title == "SUPER MARIOLAN"

    mario = pyboy.game_wrapper
    mario.start_game(world_level=(3, 2))
    lives = 99
    mario.set_lives_left(lives)
    pyboy.tick(1, False)

    assert mario.score == 0
    assert mario.lives_left == lives
    assert mario.time_left == 400
    assert mario.world == (3, 2)
    pyboy.stop()


def test_mario_game_over(supermarioland_rom):
<<<<<<< HEAD
    pyboy = PyBoy(supermarioland_rom, window_type="null")
=======
    pyboy = PyBoy(supermarioland_rom, window="null")
>>>>>>> 7d9ddc6f
    pyboy.set_emulation_speed(0)

    mario = pyboy.game_wrapper
    mario.start_game()
    mario.set_lives_left(0)
    pyboy.button_press("right")
    for _ in range(500): # Enough to game over correctly, and not long enough it'll work without setting the lives
        pyboy.tick(1, False)
        if mario.game_over():
            break
    pyboy.stop()<|MERGE_RESOLUTION|>--- conflicted
+++ resolved
@@ -18,11 +18,7 @@
 
 
 def test_mario_basics(supermarioland_rom):
-<<<<<<< HEAD
-    pyboy = PyBoy(supermarioland_rom, window_type="null")
-=======
     pyboy = PyBoy(supermarioland_rom, window="null")
->>>>>>> 7d9ddc6f
     pyboy.set_emulation_speed(0)
     assert pyboy.cartridge_title == "SUPER MARIOLAN"
 
@@ -37,11 +33,7 @@
 
 
 def test_mario_advanced(supermarioland_rom):
-<<<<<<< HEAD
-    pyboy = PyBoy(supermarioland_rom, window_type="null")
-=======
     pyboy = PyBoy(supermarioland_rom, window="null")
->>>>>>> 7d9ddc6f
     pyboy.set_emulation_speed(0)
     assert pyboy.cartridge_title == "SUPER MARIOLAN"
 
@@ -59,11 +51,7 @@
 
 
 def test_mario_game_over(supermarioland_rom):
-<<<<<<< HEAD
-    pyboy = PyBoy(supermarioland_rom, window_type="null")
-=======
     pyboy = PyBoy(supermarioland_rom, window="null")
->>>>>>> 7d9ddc6f
     pyboy.set_emulation_speed(0)
 
     mario = pyboy.game_wrapper
