#
# License: See LICENSE.md file
# GitHub: https://github.com/Baekalfen/PyBoy
#

import io
import os.path
import platform
from pathlib import Path
from zipfile import ZipFile

import PIL
import pytest

from pyboy import PyBoy

if platform.python_implementation() == "PyPy":
    timeout = 15
else:
    timeout = 5

OVERWRITE_PNGS = False

saved_state = None


@pytest.mark.parametrize(
    "clean, rom",
    [
        ####################
        # These are meant to fail on DMG:
        # (False, "misc/boot_div-A.gb"),
        # (False, "misc/boot_div-cgb0.gb"),
        # (False, "misc/boot_div-cgbABCDE.gb"),
        # (False, "misc/boot_hwio-C.gb"),
        # (False, "misc/boot_regs-A.gb"),
        # (False, "misc/boot_regs-cgb.gb"),
        # (False, "misc/ppu/vblank_stat_intr-C.gb"),
        # (False, "misc/bits/unused_hwio-C.gb"),

        # (False, "utils/bootrom_dumper.gb"),
        # (False, "utils/dump_boot_hwio.gb"),
        (False, "manual-only/sprite_priority.gb"),
        (False, "acceptance/rapid_di_ei.gb"),
        (False, "acceptance/oam_dma_start.gb"),
        (False, "acceptance/boot_regs-dmgABC.gb"),
        (False, "acceptance/reti_timing.gb"),
        (False, "acceptance/call_timing.gb"),
        (False, "acceptance/reti_intr_timing.gb"),
        (False, "acceptance/boot_regs-mgb.gb"),
        (False, "acceptance/ei_sequence.gb"),
        (False, "acceptance/jp_timing.gb"),
        (False, "acceptance/ei_timing.gb"),
        (False, "acceptance/oam_dma_timing.gb"),
        (False, "acceptance/call_cc_timing2.gb"),
        (False, "acceptance/boot_div2-S.gb"),
        (False, "acceptance/halt_ime1_timing.gb"),
        (False, "acceptance/halt_ime1_timing2-GS.gb"),
        (False, "acceptance/timer/tima_reload.gb"),
        (False, "acceptance/timer/tma_write_reloading.gb"),
        (False, "acceptance/timer/tim10.gb"),
        (False, "acceptance/timer/tim00.gb"),
        (False, "acceptance/timer/tim11.gb"),
        (False, "acceptance/timer/tim01.gb"),
        (False, "acceptance/timer/tima_write_reloading.gb"),
        (False, "acceptance/timer/tim11_div_trigger.gb"),
        (False, "acceptance/timer/div_write.gb"),
        (False, "acceptance/timer/tim10_div_trigger.gb"),
        (False, "acceptance/timer/tim00_div_trigger.gb"),
        (False, "acceptance/timer/rapid_toggle.gb"),
        (False, "acceptance/timer/tim01_div_trigger.gb"),
        (False, "acceptance/boot_regs-sgb.gb"),
        (False, "acceptance/jp_cc_timing.gb"),
        (False, "acceptance/call_timing2.gb"),
        (False, "acceptance/ld_hl_sp_e_timing.gb"),
        (False, "acceptance/push_timing.gb"),
        (False, "acceptance/boot_hwio-dmg0.gb"),
        (False, "acceptance/rst_timing.gb"),
        (False, "acceptance/boot_hwio-S.gb"),
        (False, "acceptance/boot_div-dmgABCmgb.gb"),
        (False, "acceptance/bits/mem_oam.gb"),
        (False, "acceptance/bits/reg_f.gb"),
        (False, "acceptance/bits/unused_hwio-GS.gb"),
        (False, "acceptance/div_timing.gb"),
        (False, "acceptance/ret_cc_timing.gb"),
        (False, "acceptance/boot_regs-dmg0.gb"),
        (False, "acceptance/interrupts/ie_push.gb"),
        (False, "acceptance/boot_hwio-dmgABCmgb.gb"),
        (False, "acceptance/pop_timing.gb"),
        (False, "acceptance/ret_timing.gb"),
        (False, "acceptance/oam_dma_restart.gb"),
        (False, "acceptance/add_sp_e_timing.gb"),
        (False, "acceptance/oam_dma/sources-GS.gb"),
        (False, "acceptance/oam_dma/basic.gb"),
        (False, "acceptance/oam_dma/reg_read.gb"),
        (False, "acceptance/halt_ime0_nointr_timing.gb"),
        (False, "acceptance/ppu/vblank_stat_intr-GS.gb"),
        (False, "acceptance/ppu/intr_2_mode0_timing_sprites.gb"),
        (False, "acceptance/ppu/stat_irq_blocking.gb"),
        (False, "acceptance/ppu/intr_1_2_timing-GS.gb"),
        (False, "acceptance/ppu/intr_2_mode0_timing.gb"),
        (False, "acceptance/ppu/lcdon_write_timing-GS.gb"),
        (False, "acceptance/ppu/hblank_ly_scx_timing-GS.gb"),
        (False, "acceptance/ppu/intr_2_0_timing.gb"),
        (False, "acceptance/ppu/stat_lyc_onoff.gb"),
        (False, "acceptance/ppu/intr_2_mode3_timing.gb"),
        (False, "acceptance/ppu/lcdon_timing-GS.gb"),
        (False, "acceptance/ppu/intr_2_oam_ok_timing.gb"),
        (False, "acceptance/call_cc_timing.gb"),
        (False, "acceptance/halt_ime0_ei.gb"),
        (False, "acceptance/intr_timing.gb"),
        (False, "acceptance/instr/daa.gb"),
        (False, "acceptance/if_ie_registers.gb"),
        (False, "acceptance/di_timing-GS.gb"),
        (False, "acceptance/serial/boot_sclk_align-dmgABCmgb.gb"),
        (False, "acceptance/boot_regs-sgb2.gb"),
        (False, "acceptance/boot_div-S.gb"),
        (False, "acceptance/boot_div-dmg0.gb"),
        (True, "emulator-only/mbc5/rom_64Mb.gb"),
        (True, "emulator-only/mbc5/rom_1Mb.gb"),
        (True, "emulator-only/mbc5/rom_512kb.gb"),
        (True, "emulator-only/mbc5/rom_32Mb.gb"),
        (True, "emulator-only/mbc5/rom_2Mb.gb"),
        (True, "emulator-only/mbc5/rom_4Mb.gb"),
        (True, "emulator-only/mbc5/rom_8Mb.gb"),
        (True, "emulator-only/mbc5/rom_16Mb.gb"),
        # (True, "emulator-only/mbc2/rom_1Mb.gb"),
        # (True, "emulator-only/mbc2/ram.gb"),
        # (True, "emulator-only/mbc2/bits_unused.gb"),
        # (True, "emulator-only/mbc2/bits_ramg.gb"),
        # (True, "emulator-only/mbc2/rom_512kb.gb"),
        # (True, "emulator-only/mbc2/bits_romb.gb"),
        # (True, "emulator-only/mbc2/rom_2Mb.gb"),
        (True, "emulator-only/mbc1/rom_1Mb.gb"),
        (True, "emulator-only/mbc1/bits_bank2.gb"),
        (True, "emulator-only/mbc1/bits_ramg.gb"),
        (True, "emulator-only/mbc1/rom_512kb.gb"),
        (True, "emulator-only/mbc1/bits_mode.gb"),
        (True, "emulator-only/mbc1/ram_64kb.gb"),
        (True, "emulator-only/mbc1/bits_bank1.gb"),
        (True, "emulator-only/mbc1/rom_2Mb.gb"),
        (True, "emulator-only/mbc1/ram_256kb.gb"),
        (True, "emulator-only/mbc1/rom_4Mb.gb"),
        (True, "emulator-only/mbc1/multicart_rom_8Mb.gb"),
        (True, "emulator-only/mbc1/rom_8Mb.gb"),
        (True, "emulator-only/mbc1/rom_16Mb.gb"),
    ]
)
def test_mooneye(clean, rom, mooneye_dir, default_rom):
    global saved_state

    if saved_state is None:
        # HACK: We load any rom and load it until the last frame in the boot rom.
        # Then we save it, so we won't need to redo it.
<<<<<<< HEAD
        pyboy = PyBoy(default_rom, window_type="null", cgb=False, sound_emulated=True)
=======
        pyboy = PyBoy(default_rom, window="null", cgb=False, sound_emulated=True)
>>>>>>> 7d9ddc6f
        pyboy.set_emulation_speed(0)
        saved_state = io.BytesIO()
        pyboy.tick(59, True)
        pyboy.save_state(saved_state)
        pyboy.stop(save=False)

<<<<<<< HEAD
    pyboy = PyBoy(mooneye_dir + rom, window_type="null", cgb=False)
=======
    pyboy = PyBoy(mooneye_dir + rom, window="null", cgb=False)
>>>>>>> 7d9ddc6f
    pyboy.set_emulation_speed(0)
    saved_state.seek(0)
    if clean:
        pyboy.tick(59, True)
    else:
        pyboy.load_state(saved_state)

    pyboy.tick(180 if "div_write" in rom else 40, True)

    png_path = Path(f"tests/test_results/mooneye/{rom}.png")
    image = pyboy.screen.image
    if OVERWRITE_PNGS:
        png_path.parents[0].mkdir(parents=True, exist_ok=True)
        image.save(png_path)
    else:
        # Converting to RGB as ImageChops.difference cannot handle Alpha: https://github.com/python-pillow/Pillow/issues/4849
        old_image = PIL.Image.open(png_path).convert("RGB")
        if "acceptance" in rom:
            # The registers are too volatile to depend on. We crop the top out, and only match the assertions.
            diff = PIL.ImageChops.difference(
                image.convert("RGB").crop((0, 72, 160, 144)), old_image.crop((0, 72, 160, 144))
            )
        else:
            diff = PIL.ImageChops.difference(image.convert("RGB"), old_image)

        if diff.getbbox() and not os.environ.get("TEST_CI"):
            image.show()
            old_image.show()
            diff.show()
        assert not diff.getbbox(), f"Images are different! {rom}"

    pyboy.stop(save=False)<|MERGE_RESOLUTION|>--- conflicted
+++ resolved
@@ -152,22 +152,14 @@
     if saved_state is None:
         # HACK: We load any rom and load it until the last frame in the boot rom.
         # Then we save it, so we won't need to redo it.
-<<<<<<< HEAD
-        pyboy = PyBoy(default_rom, window_type="null", cgb=False, sound_emulated=True)
-=======
         pyboy = PyBoy(default_rom, window="null", cgb=False, sound_emulated=True)
->>>>>>> 7d9ddc6f
         pyboy.set_emulation_speed(0)
         saved_state = io.BytesIO()
         pyboy.tick(59, True)
         pyboy.save_state(saved_state)
         pyboy.stop(save=False)
 
-<<<<<<< HEAD
-    pyboy = PyBoy(mooneye_dir + rom, window_type="null", cgb=False)
-=======
     pyboy = PyBoy(mooneye_dir + rom, window="null", cgb=False)
->>>>>>> 7d9ddc6f
     pyboy.set_emulation_speed(0)
     saved_state.seek(0)
     if clean:
