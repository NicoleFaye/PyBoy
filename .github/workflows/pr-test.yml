--- conflicted
+++ resolved
@@ -50,12 +50,7 @@
         TEST_NO_UI: 1
       run: |
         python -m pytest tests/ -n auto -v
-<<<<<<< HEAD
-    - name: Build and upload wheel
-      if: ${{ github.event_name == 'release' && github.event.action == 'published' && !github.event.release.prerelease && !contains(matrix.os, 'ubuntu') }}
-=======
     - name: Build wheel
->>>>>>> 7d9ddc6f
       run: |
         echo "Building wheel"
         pip install wheel twine
