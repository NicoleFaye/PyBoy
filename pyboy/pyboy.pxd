#
# License: See LICENSE.md file
# GitHub: https://github.com/Baekalfen/PyBoy
#


cimport cython
from libc cimport time
from libc.stdint cimport int64_t, uint64_t

from pyboy.api.memory_scanner cimport MemoryScanner
from pyboy.api.screen cimport Screen
from pyboy.api.tilemap cimport TileMap
from pyboy.core.mb cimport Motherboard
from pyboy.logging.logging cimport Logger
from pyboy.plugins.manager cimport PluginManager
from pyboy.utils cimport IntIOInterface, IntIOWrapper


cdef Logger logger

cdef double SPF

cdef class PyBoyMemoryView:
    cdef Motherboard mb

    @cython.locals(start=int,stop=int,step=int)
    cpdef (int,int,int) _fix_slice(self, slice)
    @cython.locals(start=int,stop=int,step=int)
    cdef object __getitem(self, int, int, int, int, bint, bint)
    @cython.locals(start=int,stop=int,step=int,x=int, bank=int)
    cdef int __setitem(self, int, int, int, object, int, bint, bint) except -1

cdef class PyBoy:
    cdef Motherboard mb
    cdef readonly PluginManager _plugin_manager
    cdef readonly uint64_t frame_count
<<<<<<< HEAD
    cdef readonly str gamerom_file
=======
    cdef readonly str gamerom
>>>>>>> 7d9ddc6f
    cdef readonly bint paused

    cdef double avg_pre
    cdef double avg_tick
    cdef double avg_post

    cdef readonly list events
    cdef list queued_input
    cdef bint quitting
    cdef bint stopped
    cdef bint initialized
    cdef readonly str window_title
    cdef readonly PyBoyMemoryView memory
    cdef readonly Screen screen
    cdef readonly TileMap tilemap_background
    cdef readonly TileMap tilemap_window
    cdef readonly object game_wrapper
    cdef readonly MemoryScanner memory_scanner
    cdef readonly str cartridge_title

    cdef bint limit_emulationspeed
    cdef int emulationspeed, target_emulationspeed, save_target_emulationspeed
    cdef bint record_input
    cdef str record_input_file
    cdef list recorded_input
    cdef list external_input

    @cython.locals(t_start=int64_t, t_pre=int64_t, t_tick=int64_t, t_post=int64_t, nsecs=int64_t)
    cpdef bint _tick(self, bint) noexcept
    @cython.locals(running=bint)
    cpdef bint tick(self, count=*, render=*) noexcept
    cpdef void stop(self, save=*) noexcept
    cpdef int save_state(self, object) except -1
    cpdef int load_state(self, object) except -1

    @cython.locals(state_path=str)
    cdef void _handle_events(self, list) noexcept
    cpdef void _pause(self) noexcept
    cpdef void _unpause(self) noexcept
    cdef void _update_window_title(self) noexcept
    cdef void _post_tick(self) noexcept

    cdef dict _hooks
    cdef object symbols_file
<<<<<<< HEAD
    cdef dict rom_symbols
=======
    cdef public dict rom_symbols
    cdef public dict rom_symbols_inverse
>>>>>>> 7d9ddc6f
    cpdef bint _handle_hooks(self)
    cpdef int hook_register(self, uint16_t, uint16_t, object, object) except -1
    cpdef int hook_deregister(self, uint16_t, uint16_t) except -1

    cpdef bint _is_cpu_stuck(self)
    cdef void __rendering(self, int) noexcept

    cpdef object get_sprite(self, int) noexcept
    cpdef list get_sprite_by_tile_identifier(self, list, on_screen=*) noexcept
    cpdef object get_tile(self, int) noexcept<|MERGE_RESOLUTION|>--- conflicted
+++ resolved
@@ -35,11 +35,7 @@
     cdef Motherboard mb
     cdef readonly PluginManager _plugin_manager
     cdef readonly uint64_t frame_count
-<<<<<<< HEAD
-    cdef readonly str gamerom_file
-=======
     cdef readonly str gamerom
->>>>>>> 7d9ddc6f
     cdef readonly bint paused
 
     cdef double avg_pre
@@ -84,12 +80,8 @@
 
     cdef dict _hooks
     cdef object symbols_file
-<<<<<<< HEAD
-    cdef dict rom_symbols
-=======
     cdef public dict rom_symbols
     cdef public dict rom_symbols_inverse
->>>>>>> 7d9ddc6f
     cpdef bint _handle_hooks(self)
     cpdef int hook_register(self, uint16_t, uint16_t, object, object) except -1
     cpdef int hook_deregister(self, uint16_t, uint16_t) except -1
