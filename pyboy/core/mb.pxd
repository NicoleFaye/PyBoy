#
# License: See LICENSE.md file
# GitHub: https://github.com/Baekalfen/PyBoy
#

from libc.stdint cimport int64_t, uint8_t, uint16_t, uint32_t, uint64_t

import cython

cimport pyboy.core.bootrom
cimport pyboy.core.cartridge.base_mbc
cimport pyboy.core.cpu
cimport pyboy.core.interaction
cimport pyboy.core.lcd
cimport pyboy.core.ram
cimport pyboy.core.sound
cimport pyboy.core.timer
from pyboy.logging.logging cimport Logger
from pyboy.utils cimport IntIOInterface, WindowEvent


cdef Logger logger

cdef uint16_t STAT, LY, LYC
cdef short VBLANK, LCDC, TIMER, SERIAL, HIGHTOLOW
cdef int INTR_VBLANK, INTR_LCDC, INTR_TIMER, INTR_SERIAL, INTR_HIGHTOLOW
cdef int STATE_VERSION


cdef class Motherboard:
    cdef pyboy.core.interaction.Interaction interaction
    cdef pyboy.core.bootrom.BootROM bootrom
    cdef pyboy.core.ram.RAM ram
    cdef pyboy.core.lcd.LCD lcd
    cdef pyboy.core.cpu.CPU cpu
    cdef pyboy.core.timer.Timer timer
    cdef pyboy.core.sound.Sound sound
    cdef pyboy.core.cartridge.base_mbc.BaseMBC cartridge
    cdef bint bootrom_enabled
    cdef char[1024] serialbuffer
    cdef uint16_t serialbuffer_count

    # CGB
    cdef HDMA hdma
    cdef uint8_t key1
    cdef bint double_speed
    cdef readonly bint cgb, cartridge_cgb

<<<<<<< HEAD
    cdef list breakpoints_list
    cdef bint breakpoint_singlestep
    cdef bint breakpoint_singlestep_latch
    cdef int64_t breakpoint_waiting
    cdef int breakpoint_add(self, int64_t, int64_t) except -1 with gil
    cdef void breakpoint_remove(self, int64_t) noexcept with gil
    cdef inline int breakpoint_reached(self) noexcept with gil
=======
    cdef dict breakpoints
    cdef bint breakpoint_singlestep
    cdef bint breakpoint_singlestep_latch
    cdef int64_t breakpoint_waiting
    cdef int64_t breakpoint_add(self, int64_t, int64_t) except -1 with gil
    cdef void breakpoint_remove(self, int64_t, int64_t) noexcept with gil
    cdef inline tuple[int64_t, int64_t, int64_t] breakpoint_reached(self) noexcept with gil
>>>>>>> 7d9ddc6f
    cdef inline void breakpoint_reinject(self) noexcept nogil

    cdef inline bint processing_frame(self) noexcept nogil

    cdef void buttonevent(self, WindowEvent) noexcept
    cdef void stop(self, bint) noexcept
    @cython.locals(cycles=int64_t, mode0_cycles=int64_t, breakpoint_index=int64_t)
    cdef bint tick(self) noexcept nogil

    cdef void switch_speed(self) noexcept nogil

    cdef uint8_t getitem(self, uint16_t) noexcept nogil
    cdef void setitem(self, uint16_t, uint8_t) noexcept nogil

    @cython.locals(offset=cython.int, dst=cython.int, n=cython.int)
    cdef void transfer_DMA(self, uint8_t) noexcept nogil
    cdef int save_state(self, IntIOInterface) except -1
    cdef int load_state(self, IntIOInterface) except -1

cdef class HDMA:
    cdef uint8_t hdma1
    cdef uint8_t hdma2
    cdef uint8_t hdma3
    cdef uint8_t hdma4
    cdef uint8_t hdma5
    cdef uint8_t _hdma5

    cdef bint transfer_active
    cdef uint16_t curr_src
    cdef uint16_t curr_dst

    cdef void set_hdma5(self, uint8_t, Motherboard) noexcept nogil
    cdef int tick(self, Motherboard) noexcept nogil

    cdef void save_state(self, IntIOInterface) noexcept
    cdef void load_state(self, IntIOInterface, int) noexcept<|MERGE_RESOLUTION|>--- conflicted
+++ resolved
@@ -46,15 +46,6 @@
     cdef bint double_speed
     cdef readonly bint cgb, cartridge_cgb
 
-<<<<<<< HEAD
-    cdef list breakpoints_list
-    cdef bint breakpoint_singlestep
-    cdef bint breakpoint_singlestep_latch
-    cdef int64_t breakpoint_waiting
-    cdef int breakpoint_add(self, int64_t, int64_t) except -1 with gil
-    cdef void breakpoint_remove(self, int64_t) noexcept with gil
-    cdef inline int breakpoint_reached(self) noexcept with gil
-=======
     cdef dict breakpoints
     cdef bint breakpoint_singlestep
     cdef bint breakpoint_singlestep_latch
@@ -62,7 +53,6 @@
     cdef int64_t breakpoint_add(self, int64_t, int64_t) except -1 with gil
     cdef void breakpoint_remove(self, int64_t, int64_t) noexcept with gil
     cdef inline tuple[int64_t, int64_t, int64_t] breakpoint_reached(self) noexcept with gil
->>>>>>> 7d9ddc6f
     cdef inline void breakpoint_reinject(self) noexcept nogil
 
     cdef inline bint processing_frame(self) noexcept nogil
