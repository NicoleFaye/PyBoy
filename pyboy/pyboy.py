--- conflicted
+++ resolved
@@ -17,12 +17,8 @@
 from pyboy.api.screen import Screen
 from pyboy.api.tilemap import TileMap
 from pyboy.logging import get_logger
-<<<<<<< HEAD
-from pyboy.plugins.manager import PluginManager
-=======
 from pyboy.logging import log_level as _log_level
 from pyboy.plugins.manager import PluginManager, parser_arguments
->>>>>>> 7d9ddc6f
 from pyboy.utils import IntIOWrapper, WindowEvent
 
 from .api import Sprite, Tile, constants
@@ -47,15 +43,10 @@
         self,
         gamerom,
         *,
-<<<<<<< HEAD
-        symbols_file=None,
-        bootrom_file=None,
-=======
         window=defaults["window"],
         scale=defaults["scale"],
         symbols=None,
         bootrom=None,
->>>>>>> 7d9ddc6f
         sound=False,
         sound_emulated=False,
         cgb=None,
@@ -83,32 +74,10 @@
 
         ```
 
-        Example:
-        ```python
-        >>> pyboy = PyBoy('game_rom.gb')
-        >>> for _ in range(60): # Use 'while True:' for infinite
-        ...     pyboy.tick()
-        True...
-        >>> pyboy.stop()
-
-        ```
-
         Args:
             gamerom (str): Filepath to a game-ROM for Game Boy or Game Boy Color.
 
         Kwargs:
-<<<<<<< HEAD
-            * symbols_file (str): Filepath to a .sym file to use. If unsure, specify `None`.
-
-            * bootrom_file (str): Filepath to a boot-ROM to use. If unsure, specify `None`.
-
-            * sound (bool): Enable sound emulation and output
-
-            * sound_emulated (bool): Enable sound emulation without any output. Used for compatibility.
-
-            * color_palette (tuple): Specify the color palette to use for rendering.
-
-=======
             * window (str): "SDL2", "OpenGL", or "null"
             * scale (int): Window scale factor. Doesn't apply to API.
             * symbols (str): Filepath to a .sym file to use. If unsure, specify `None`.
@@ -118,7 +87,6 @@
             * cgb (bool): Forcing Game Boy Color mode.
             * log_level (str): "CRITICAL", "ERROR", "WARNING", "INFO" or "DEBUG"
             * color_palette (tuple): Specify the color palette to use for rendering.
->>>>>>> 7d9ddc6f
             * cgb_color_palette (list of tuple): Specify the color palette to use for rendering in CGB-mode for non-color games.
 
         Other keyword arguments may exist for plugins that are not listed here. They can be viewed by running `pyboy --help` in the terminal.
@@ -164,13 +132,6 @@
             if not os.path.isfile(symbols):
                 raise FileNotFoundError(f"Symbols file {symbols} was not found!")
         self.symbols_file = symbols
-        self._load_symbols()
-
-        self.rom_symbols = {}
-        if symbols_file is not None:
-            if not os.path.isfile(symbols_file):
-                raise FileNotFoundError(f"Symbols file {symbols_file} was not found!")
-        self.symbols_file = symbols_file
         self._load_symbols()
 
         self.mb = Motherboard(
@@ -236,15 +197,9 @@
         -------
         `pyboy.api.screen.Screen`:
             A Screen object with helper functions for reading the screen buffer.
-<<<<<<< HEAD
         """
         self.memory = PyBoyMemoryView(self.mb)
         """
-=======
-        """
-        self.memory = PyBoyMemoryView(self.mb)
-        """
->>>>>>> 7d9ddc6f
         Provides a `pyboy.PyBoyMemoryView` object for reading and writing the memory space of the Game Boy.
 
         For a more comprehensive description, see the `pyboy.PyBoyMemoryView` class.
@@ -308,7 +263,6 @@
         """
 
         self.tilemap_window = TileMap(self, self.mb, "WINDOW")
-<<<<<<< HEAD
         """
         The Game Boy uses two tile maps at the same time to draw graphics on the screen. This method will provide one
         for the _window_ tiles. The game chooses whether it wants to use the low or the high tilemap.
@@ -331,30 +285,6 @@
         `pyboy.api.tilemap.TileMap`:
             A TileMap object for the tile map.
         """
-=======
-        """
-        The Game Boy uses two tile maps at the same time to draw graphics on the screen. This method will provide one
-        for the _window_ tiles. The game chooses whether it wants to use the low or the high tilemap.
-
-        Read more details about it, in the [Pan Docs](https://gbdev.io/pandocs/Tile_Maps.html).
-
-        Example:
-        ```
-        >>> pyboy.tilemap_window[8,8]
-        1
-        >>> pyboy.tilemap_window[7:12,8]
-        [0, 1, 0, 1, 0]
-        >>> pyboy.tilemap_window[7:12,8:11]
-        [[0, 1, 0, 1, 0], [0, 2, 3, 4, 5], [0, 0, 6, 0, 0]]
-
-        ```
-
-        Returns
-        -------
-        `pyboy.api.tilemap.TileMap`:
-            A TileMap object for the tile map.
-        """
->>>>>>> 7d9ddc6f
 
         self.cartridge_title = self.mb.cartridge.gamename
         """
@@ -424,16 +354,10 @@
                 self.mb.breakpoint_reinject()
 
                 # NOTE: PC has not been incremented when hitting breakpoint!
-<<<<<<< HEAD
-                breakpoint_index = self.mb.breakpoint_reached()
-                if breakpoint_index != -1:
-                    self.mb.breakpoint_remove(breakpoint_index)
-=======
                 breakpoint_meta = self.mb.breakpoint_reached()
                 if breakpoint_meta != (-1, -1, -1):
                     bank, addr, _ = breakpoint_meta
                     self.mb.breakpoint_remove(bank, addr)
->>>>>>> 7d9ddc6f
                     self.mb.breakpoint_singlestep_latch = 0
 
                     if not self._handle_hooks():
@@ -569,11 +493,7 @@
     def _post_tick(self):
         # Fix buggy PIL. They will copy our image buffer and destroy the
         # reference on some user operations like .save().
-<<<<<<< HEAD
-        if not self.screen.image.readonly:
-=======
         if self.screen.image and not self.screen.image.readonly:
->>>>>>> 7d9ddc6f
             self.screen._set_image()
 
         if self.frame_count % 60 == 0:
@@ -663,30 +583,6 @@
         input = input.lower()
         if input == "left":
             self.send_input(WindowEvent.PRESS_ARROW_LEFT)
-<<<<<<< HEAD
-            heapq.heappush(self.queued_input, (self.frame_count + delay, WindowEvent.RELEASE_ARROW_LEFT))
-        elif input == "right":
-            self.send_input(WindowEvent.PRESS_ARROW_RIGHT)
-            heapq.heappush(self.queued_input, (self.frame_count + delay, WindowEvent.RELEASE_ARROW_RIGHT))
-        elif input == "up":
-            self.send_input(WindowEvent.PRESS_ARROW_UP)
-            heapq.heappush(self.queued_input, (self.frame_count + delay, WindowEvent.RELEASE_ARROW_UP))
-        elif input == "down":
-            self.send_input(WindowEvent.PRESS_ARROW_DOWN)
-            heapq.heappush(self.queued_input, (self.frame_count + delay, WindowEvent.RELEASE_ARROW_DOWN))
-        elif input == "a":
-            self.send_input(WindowEvent.PRESS_BUTTON_A)
-            heapq.heappush(self.queued_input, (self.frame_count + delay, WindowEvent.RELEASE_BUTTON_A))
-        elif input == "b":
-            self.send_input(WindowEvent.PRESS_BUTTON_B)
-            heapq.heappush(self.queued_input, (self.frame_count + delay, WindowEvent.RELEASE_BUTTON_B))
-        elif input == "start":
-            self.send_input(WindowEvent.PRESS_BUTTON_START)
-            heapq.heappush(self.queued_input, (self.frame_count + delay, WindowEvent.RELEASE_BUTTON_START))
-        elif input == "select":
-            self.send_input(WindowEvent.PRESS_BUTTON_SELECT)
-            heapq.heappush(self.queued_input, (self.frame_count + delay, WindowEvent.RELEASE_BUTTON_SELECT))
-=======
             self.send_input(WindowEvent.RELEASE_ARROW_LEFT, delay)
         elif input == "right":
             self.send_input(WindowEvent.PRESS_ARROW_RIGHT)
@@ -709,7 +605,6 @@
         elif input == "select":
             self.send_input(WindowEvent.PRESS_BUTTON_SELECT)
             self.send_input(WindowEvent.RELEASE_BUTTON_SELECT, delay)
->>>>>>> 7d9ddc6f
         else:
             raise Exception("Unrecognized input:", input)
 
@@ -804,27 +699,6 @@
         `pyboy.utils.WindowEvent` for which events to send.
 
         Consider using `PyBoy.button` instead for easier access.
-<<<<<<< HEAD
-
-        Example:
-        ```python
-        >>> from pyboy.utils import WindowEvent
-        >>> pyboy.send_input(WindowEvent.PRESS_BUTTON_A) # Press button 'a' and keep pressed after `PyBoy.tick()`
-        >>> pyboy.tick() # Button 'a' pressed
-        True
-        >>> pyboy.tick() # Button 'a' still pressed
-        True
-        >>> pyboy.send_input(WindowEvent.RELEASE_BUTTON_A) # Release button 'a' on next call to `PyBoy.tick()`
-        >>> pyboy.tick() # Button 'a' released
-        True
-
-        ```
-
-        Args:
-            event (pyboy.WindowEvent): The event to send
-        """
-        self.events.append(WindowEvent(event))
-=======
 
         Example:
         ```python
@@ -862,7 +736,6 @@
             heapq.heappush(self.queued_input, (self.frame_count + delay, event))
         else:
             self.events.append(WindowEvent(event))
->>>>>>> 7d9ddc6f
 
     def save_state(self, file_like_object):
         """
@@ -980,7 +853,6 @@
         return self.game_wrapper.game_area_collision()
 
     def game_area_mapping(self, mapping, sprite_offset=0):
-<<<<<<< HEAD
         """
         Define custom mappings for tile identifiers in the game area.
 
@@ -1006,33 +878,6 @@
             mapping (list or ndarray): list of 384 (DMG) or 768 (CGB) tile mappings. Use `None` to reset to a 1:1 mapping.
             sprite_offest (int): Optional offset add to tile id for sprites
         """
-=======
-        """
-        Define custom mappings for tile identifiers in the game area.
-
-        Example of custom mapping:
-        ```python
-        >>> mapping = [x for x in range(384)] # 1:1 mapping
-        >>> mapping[0] = 0 # Map tile identifier 0 -> 0
-        >>> mapping[1] = 0 # Map tile identifier 1 -> 0
-        >>> mapping[2] = 0 # Map tile identifier 2 -> 0
-        >>> mapping[3] = 0 # Map tile identifier 3 -> 0
-        >>> pyboy.game_area_mapping(mapping, 1000)
-
-        ```
-
-        Some game wrappers will supply mappings as well. See the specific documentation for your game wrapper:
-        `pyboy.plugins`.
-        ```python
-        >>> pyboy.game_area_mapping(pyboy.game_wrapper.mapping_one_to_one, 0)
-
-        ```
-
-        Args:
-            mapping (list or ndarray): list of 384 (DMG) or 768 (CGB) tile mappings. Use `None` to reset to a 1:1 mapping.
-            sprite_offest (int): Optional offset add to tile id for sprites
-        """
->>>>>>> 7d9ddc6f
 
         if mapping is None:
             mapping = [x for x in range(768)]
@@ -1134,53 +979,6 @@
         Disable or enable rendering
         """
         self.mb.lcd.disable_renderer = not value
-<<<<<<< HEAD
-
-    def _is_cpu_stuck(self):
-        return self.mb.cpu.is_stuck
-
-    def _load_symbols(self):
-        gamerom_file_no_ext, rom_ext = os.path.splitext(self.gamerom_file)
-        for sym_path in [self.symbols_file, gamerom_file_no_ext + ".sym", gamerom_file_no_ext + rom_ext + ".sym"]:
-            if sym_path and os.path.isfile(sym_path):
-                logger.info("Loading symbol file: %s", sym_path)
-                with open(sym_path) as f:
-                    for _line in f.readlines():
-                        line = _line.strip()
-                        if line == "":
-                            continue
-                        elif line.startswith(";"):
-                            continue
-                        elif line.startswith("["):
-                            # Start of key group
-                            # [labels]
-                            # [definitions]
-                            continue
-
-                        try:
-                            bank, addr, sym_label = re.split(":| ", line.strip())
-                            bank = int(bank, 16)
-                            addr = int(addr, 16)
-                            if not bank in self.rom_symbols:
-                                self.rom_symbols[bank] = {}
-
-                            self.rom_symbols[bank][addr] = sym_label
-                        except ValueError as ex:
-                            logger.warning("Skipping .sym line: %s", line.strip())
-        return self.rom_symbols
-
-    def _lookup_symbol(self, symbol):
-        for bank, addresses in self.rom_symbols.items():
-            for addr, label in addresses.items():
-                if label == symbol:
-                    return bank, addr
-        raise ValueError("Symbol not found: %s" % symbol)
-
-    def symbol_lookup(self, symbol):
-        """
-        Look up a specific symbol from provided symbols file.
-
-=======
 
     def _is_cpu_stuck(self):
         return self.mb.cpu.is_stuck
@@ -1229,21 +1027,16 @@
         """
         Look up a specific symbol from provided symbols file.
 
->>>>>>> 7d9ddc6f
         This can be useful in combination with `PyBoy.memory` or even `PyBoy.hook_register`.
 
         See `PyBoy.hook_register` for how to load symbol into PyBoy.
 
         Example:
         ```python
-<<<<<<< HEAD
-        >>> # Continued example above
-=======
         >>> # Directly
         >>> pyboy.memory[pyboy.symbol_lookup("Tileset")]
         0
         >>> # By bank and address
->>>>>>> 7d9ddc6f
         >>> bank, addr = pyboy.symbol_lookup("Tileset")
         >>> pyboy.memory[bank, addr]
         0
@@ -1279,11 +1072,7 @@
 
         If a symbol file is loaded, this function can also automatically resolve a bank and address from a symbol. To
         enable this, you'll need to place a `.sym` file next to your ROM, or provide it using:
-<<<<<<< HEAD
-        `PyBoy(..., symbols_file="game_rom.gb.sym")`.
-=======
         `PyBoy(..., symbols="game_rom.gb.sym")`.
->>>>>>> 7d9ddc6f
 
         Then provide `None` for `bank` and the symbol for `addr` to trigger the automatic lookup.
 
@@ -1297,15 +1086,12 @@
 
         ```
 
-<<<<<<< HEAD
-=======
         **NOTE**:
 
         Don't register hooks to something that isn't executable (graphics data etc.). This will cause your game to show
         weird behavior or crash. Hooks are installed by replacing the instruction at the bank and address with a special
         opcode (`0xDB`). If the address is read by the game instead of executed as code, this value will be read instead.
 
->>>>>>> 7d9ddc6f
         Args:
             bank (int or None): ROM or RAM bank (None for symbol lookup)
             addr (int or str): Address in the Game Boy's address space (str for symbol lookup)
@@ -1314,20 +1100,6 @@
         """
         if bank is None and isinstance(addr, str):
             bank, addr = self._lookup_symbol(addr)
-<<<<<<< HEAD
-
-        opcode = self.memory[bank, addr]
-        if opcode == 0xDB:
-            raise ValueError("Hook already registered for this bank and address.")
-        self.mb.breakpoint_add(bank, addr)
-        bank_addr_opcode = (bank & 0xFF) << 24 | (addr & 0xFFFF) << 8 | (opcode & 0xFF)
-        self._hooks[bank_addr_opcode] = (callback, context)
-
-    def hook_deregister(self, bank, addr):
-        """
-        Remove a previously registered hook from a specific bank and memory address.
-
-=======
 
         opcode = self.memory[bank, addr]
         if opcode == 0xDB:
@@ -1341,7 +1113,6 @@
         """
         Remove a previously registered hook from a specific bank and memory address.
 
->>>>>>> 7d9ddc6f
         Example:
         ```python
         >>> context = "Hello from hook"
@@ -1368,21 +1139,12 @@
         if bank is None and isinstance(addr, str):
             bank, addr = self._lookup_symbol(addr)
 
-<<<<<<< HEAD
-        index = self.mb.breakpoint_find(bank, addr)
-        if index == -1:
-            raise ValueError("Breakpoint not found for bank and addr")
-
-        _, _, opcode = self.mb.breakpoints_list[index]
-        self.mb.breakpoint_remove(index)
-=======
         breakpoint_meta = self.mb.breakpoint_find(bank, addr)
         if not breakpoint_meta:
             raise ValueError("Breakpoint not found for bank and addr")
         _, _, opcode = breakpoint_meta
 
         self.mb.breakpoint_remove(bank, addr)
->>>>>>> 7d9ddc6f
         bank_addr_opcode = (bank & 0xFF) << 24 | (addr & 0xFFFF) << 8 | (opcode & 0xFF)
         self._hooks.pop(bank_addr_opcode)
 
@@ -1652,11 +1414,7 @@
                 start -= 0x8000
                 stop -= 0x8000
                 # CGB VRAM Banks
-<<<<<<< HEAD
-                assert self.mb.cgb, "Selecting bank of VRAM is only supported for CGB mode"
-=======
                 assert self.mb.cgb or (bank == 0), "Selecting bank of VRAM is only supported for CGB mode"
->>>>>>> 7d9ddc6f
                 assert stop < 0x2000, "Out of bounds for reading VRAM bank"
                 assert bank <= 1, "VRAM Bank out of range"
 
@@ -1696,11 +1454,7 @@
                     start -= 0x1000
                     stop -= 0x1000
                 # CGB VRAM banks
-<<<<<<< HEAD
-                assert self.mb.cgb, "Selecting bank of WRAM is only supported for CGB mode"
-=======
                 assert self.mb.cgb or (bank == 0), "Selecting bank of WRAM is only supported for CGB mode"
->>>>>>> 7d9ddc6f
                 assert stop < 0x1000, "Out of bounds for reading VRAM bank"
                 assert bank <= 7, "WRAM Bank out of range"
                 if not is_single:
@@ -1798,11 +1552,7 @@
                 start -= 0x8000
                 stop -= 0x8000
                 # CGB VRAM Banks
-<<<<<<< HEAD
-                assert self.mb.cgb, "Selecting bank of VRAM is only supported for CGB mode"
-=======
                 assert self.mb.cgb or (bank == 0), "Selecting bank of VRAM is only supported for CGB mode"
->>>>>>> 7d9ddc6f
                 assert stop < 0x2000, "Out of bounds for reading VRAM bank"
                 assert bank <= 1, "VRAM Bank out of range"
 
@@ -1857,11 +1607,7 @@
                     start -= 0x1000
                     stop -= 0x1000
                 # CGB VRAM banks
-<<<<<<< HEAD
-                assert self.mb.cgb, "Selecting bank of WRAM is only supported for CGB mode"
-=======
                 assert self.mb.cgb or (bank == 0), "Selecting bank of WRAM is only supported for CGB mode"
->>>>>>> 7d9ddc6f
                 assert stop < 0x1000, "Out of bounds for reading VRAM bank"
                 assert bank <= 7, "WRAM Bank out of range"
                 if not is_single:
