#
# License: See LICENSE.md file
# GitHub: https://github.com/Baekalfen/PyBoy
#

import os
import re
import zlib
from array import array
from base64 import b64decode
from ctypes import c_void_p

from pyboy.api import Sprite, constants
from pyboy.api.tilemap import TileMap
from pyboy.plugins.base_plugin import PyBoyWindowPlugin
from pyboy.plugins.window_sdl2 import sdl2_event_pump
from pyboy.utils import WindowEvent

try:
    from cython import compiled
    cythonmode = compiled
except ImportError:
    cythonmode = False

try:
    import sdl2
except ImportError:
    sdl2 = None

import pyboy

logger = pyboy.logging.get_logger(__name__)

# Mask colors:
COLOR = 0x00000000
# MASK = 0x00C0C000
COLOR_BACKGROUND = 0x00C0C000
COLOR_WINDOW = 0x00D479C1

# Additive colors
HOVER = 0xFF0000
mark_counter = 0
# By using a set, we avoid duplicates
marked_tiles = set([])
MARK = array("I", [0xFF000000, 0xFFC00000, 0xFFFC0000, 0x00FFFF00, 0xFF00FF00])

SPRITE_BACKGROUND = COLOR_BACKGROUND


class MarkedTile:
    def __init__(
        self,
        event=WindowEvent._INTERNAL_MARK_TILE,
        tile_identifier=-1,
        mark_id="",
        mark_color=0,
        sprite_height=8,
        sprite=False
    ):
        self.tile_identifier = tile_identifier
        self.mark_id = mark_id
        self.mark_color = mark_color
        self.sprite_height = sprite_height
        if mark_id == "TILE":
            # TODO: Use __str__ of the Tile and Sprite classes
            logger.info(f"Marked Tile - identifier: {tile_identifier}")
        elif mark_id == "SPRITE":
            logger.info(f"Marked Sprite - tile identifier: {tile_identifier}, sprite height: {sprite_height}")
        else:
            logger.info(f"Marked {mark_id} - tile identifier: {tile_identifier}")

    def __hash__(self):
        return hash(self.tile_identifier)


class Debug(PyBoyWindowPlugin):
    argv = [("-d", "--debug", {"action": "store_true", "help": "Enable emulator debugging mode"})]

    def __init__(self, pyboy, mb, pyboy_argv):
        super().__init__(pyboy, mb, pyboy_argv)

        if not self.enabled():
            return

        self.cgb = mb.cartridge_cgb

<<<<<<< HEAD
        self.sdl2_event_pump = self.pyboy_argv.get("window_type") != "SDL2"
=======
        self.sdl2_event_pump = self.pyboy_argv.get("window") != "SDL2"
>>>>>>> 7d9ddc6f
        if self.sdl2_event_pump:
            sdl2.SDL_Init(sdl2.SDL_INIT_VIDEO)

        # self.scale = 2
        window_pos = 0

        self.tile1 = TileViewWindow(
            pyboy,
            mb,
            pyboy_argv,
            scale=2,
            title="Background",
            width=256,
            height=256,
            pos_x=0,
            pos_y=0,
            window_map=False,
            scanline_x=0,
            scanline_y=1
        )
        window_pos += (256 * self.tile1.scale)

        self.tile2 = TileViewWindow(
            pyboy,
            mb,
            pyboy_argv,
            scale=2,
            title="Window",
            width=256,
            height=256,
            pos_x=window_pos,
            pos_y=0,
            window_map=True,
            scanline_x=2,
            scanline_y=3
        )
        window_pos += (256 * self.tile2.scale)

        self.spriteview = SpriteViewWindow(
            pyboy,
            mb,
            pyboy_argv,
            scale=2,
            title="Sprite View",
            width=constants.COLS,
            height=constants.ROWS,
            pos_x=window_pos,
            pos_y=0
        )

        self.sprite = SpriteWindow(
            pyboy,
            mb,
            pyboy_argv,
            scale=3,
            title="Sprite Data",
            width=8 * 10,
            height=16 * 4,
            pos_x=window_pos,
            pos_y=self.spriteview.height * 2 + 68
        )
        window_pos += (constants.COLS * self.spriteview.scale)

        self.memory = MemoryWindow(
            pyboy, mb, pyboy_argv, scale=1, title="Memory", width=8 * 60, height=16 * 36, pos_x=window_pos, pos_y=0
        )
        window_pos += 8 * 60

        window_pos = 0
        tile_data_width = 16 * 8 # Change the 16 to however wide you want the tile window
        tile_data_height = ((constants.TILES * 8) // tile_data_width) * 8
        self.tiledata0 = TileDataWindow(
            pyboy,
            mb,
            pyboy_argv,
            scale=3,
            title="Tile Data0",
            width=tile_data_width,
            height=tile_data_height,
            pos_x=window_pos,
            pos_y=(256 * self.tile1.scale) + 128
        )
        if self.cgb:
            window_pos += 512
            self.tiledata1 = TileDataWindow(
                pyboy,
                mb,
                pyboy_argv,
                scale=3,
                title="Tile Data1",
                width=tile_data_width,
                height=tile_data_height,
                pos_x=window_pos,
                pos_y=(256 * self.tile1.scale) + 128
            )

    def post_tick(self):
        self.tile1.post_tick()
        self.tile2.post_tick()
        self.tiledata0.post_tick()
        if self.cgb:
            self.tiledata1.post_tick()
        self.sprite.post_tick()
        self.spriteview.post_tick()
        self.memory.post_tick()

    def handle_events(self, events):
        if self.sdl2_event_pump:
            events = sdl2_event_pump(events)
        events = self.tile1.handle_events(events)
        events = self.tile2.handle_events(events)
        events = self.tiledata0.handle_events(events)
        if self.cgb:
            events = self.tiledata1.handle_events(events)
        events = self.sprite.handle_events(events)
        events = self.spriteview.handle_events(events)
        events = self.memory.handle_events(events)
        return events

    def stop(self):
        if self.sdl2_event_pump:
            sdl2.SDL_Quit()

    def enabled(self):
        if self.pyboy_argv.get("debug"):
            if not sdl2:
                logger.error("Failed to import sdl2, needed for debug window")
                return False
            else:
                return True
        else:
            return False


def make_buffer(w, h, depth=4):
    buf = array("B", [0x55] * (w*h*depth))
    if depth == 4:
        buf0 = memoryview(buf).cast("I", shape=(h, w))
    else:
        buf0 = memoryview(buf).cast("B", shape=(h, w))
    buf_p = c_void_p(buf.buffer_info()[0])
    return buf0, buf_p


class BaseDebugWindow(PyBoyWindowPlugin):
    def __init__(self, pyboy, mb, pyboy_argv, *, scale, title, width, height, pos_x, pos_y):
        super().__init__(pyboy, mb, pyboy_argv)
        self.cgb = mb.cgb
        self.scale = scale
        self.width, self.height = width, height
        self.base_title = title
        self.hover_x = -1
        self.hover_y = -1

        self._window = sdl2.SDL_CreateWindow(
            self.base_title.encode("utf8"), pos_x, pos_y, width * scale, height * scale, sdl2.SDL_WINDOW_RESIZABLE
        )
        self.window_id = sdl2.SDL_GetWindowID(self._window)

        self.buf0, self.buf_p = make_buffer(width, height)
        self.buf0_attributes, _ = make_buffer(width, height, 1)

        self._sdlrenderer = sdl2.SDL_CreateRenderer(self._window, -1, sdl2.SDL_RENDERER_ACCELERATED)
        sdl2.SDL_RenderSetLogicalSize(self._sdlrenderer, width, height)
        self._sdltexturebuffer = sdl2.SDL_CreateTexture(
            self._sdlrenderer, sdl2.SDL_PIXELFORMAT_ABGR8888, sdl2.SDL_TEXTUREACCESS_STATIC, width, height
        )

    def handle_events(self, events):
        # Feed events into the loop
        for event in events:
            if event == WindowEvent._INTERNAL_MOUSE:
                if event.window_id == self.window_id:
                    self.hover_x = event.mouse_x
                    self.hover_y = event.mouse_y
                else:
                    self.hover_x = -1
                    self.hover_y = -1

        return events

    def stop(self):
        sdl2.SDL_DestroyWindow(self._window)

    def update_title(self):
        pass

    def post_tick(self):
        self.update_title()
        sdl2.SDL_UpdateTexture(self._sdltexturebuffer, None, self.buf_p, self.width * 4)
        sdl2.SDL_RenderCopy(self._sdlrenderer, self._sdltexturebuffer, None, None)
        sdl2.SDL_RenderPresent(self._sdlrenderer)
        sdl2.SDL_RenderClear(self._sdlrenderer)

    ##########################
    # Internal functions
    def copy_tile(self, from_buffer, t, xx, yy, to_buffer, hflip, vflip, palette):
        for y in range(8):
            _y = 7 - y if vflip else y
            for x in range(8):
                _x = 7 - x if hflip else x
                to_buffer[yy + y, xx + x] = palette[from_buffer[_y + t*8, _x]]

    def mark_tile(self, x, y, color, height, width, grid):
        tw = width # Tile width
        th = height # Tile height
        if grid:
            xx = x - (x%tw)
            yy = y - (y%th)
        else:
            xx = x
            yy = y
        for i in range(th):
            if 0 <= (yy + i) < self.height and 0 <= xx < self.width:
                self.buf0[yy + i, xx] = color
        for i in range(tw):
            if 0 <= (yy) < self.height and 0 <= xx + i < self.width:
                self.buf0[yy, xx + i] = color
        for i in range(tw):
            if 0 <= (yy + th - 1) < self.height and 0 <= xx + i < self.width:
                self.buf0[yy + th - 1, xx + i] = color
        for i in range(th):
            if 0 <= (yy + i) < self.height and 0 <= xx + tw - 1 < self.width:
                self.buf0[yy + i, xx + tw - 1] = color


class TileViewWindow(BaseDebugWindow):
    def __init__(self, *args, window_map, scanline_x, scanline_y, **kwargs):
        super().__init__(*args, **kwargs)
        self.scanline_x, self.scanline_y = scanline_x, scanline_y
        self.color = COLOR_WINDOW if window_map else COLOR_BACKGROUND
        self.tilemap = TileMap(self.pyboy, self.mb, "WINDOW" if window_map else "BACKGROUND")

    def post_tick(self):
        # Updating screen buffer by copying tiles from cache
        mem_offset = self.tilemap.map_offset - constants.VRAM_OFFSET
        for n in range(mem_offset, mem_offset + 0x400):
            tile_index = self.mb.lcd.VRAM0[n]

            # Check the tile source and add offset
            # http://problemkaputt.de/pandocs.htm#lcdcontrolregister
            # BG & Window Tile Data Select   (0=8800-97FF, 1=8000-8FFF)
            if self.mb.lcd._LCDC.tiledata_select == 0:
                # (x ^ 0x80 - 128) to convert to signed, then add 256 for offset (reduces to + 128)
                tile_index = (tile_index ^ 0x80) + 128

            tile_column = (n-mem_offset) % 32
            tile_row = (n-mem_offset) // 32

            # tilecache = None
            # palette_rgb = None
            if self.cgb:
                palette, vbank, horiflip, vertflip, bg_priority = self.renderer._cgb_get_background_map_attributes(
                    self.mb.lcd, n
                )
                self.renderer.update_tilecache1(self.mb.lcd, tile_index, 1)
                self.tilecache = (self.renderer._tilecache1 if vbank else self.renderer._tilecache0)
                self.palette_rgb = self.mb.lcd.ocpd.palette_mem_rgb # TODO: Select palette by adding offset
            else:
                # Fake palette index
                palette = 0
                self.renderer.update_tilecache0(self.mb.lcd, tile_index, 0)
                self.tilecache = self.renderer._tilecache0
                horiflip, vertflip = False, False
                self.palette_rgb = self.mb.lcd.BGP.palette_mem_rgb

            self.copy_tile(
                self.tilecache, tile_index, tile_column * 8, tile_row * 8, self.buf0, horiflip, vertflip,
                self.palette_rgb
            )

        self.draw_overlay()
        BaseDebugWindow.post_tick(self)

    def handle_events(self, events):
        global mark_counter, marked_tiles

        # Feed events into the loop
        events = BaseDebugWindow.handle_events(self, events)
        for event in events:
            if event == WindowEvent._INTERNAL_MOUSE and event.window_id == self.window_id:
                if event.mouse_button == 0:
                    tile_x, tile_y = event.mouse_x // 8, event.mouse_y // 8
                    tile_identifier = self.tilemap.tile_identifier(tile_x, tile_y)
                    logger.info(f"Tile clicked on %d, %d", tile_x, tile_y)
                    marked_tiles.add(
                        MarkedTile(tile_identifier=tile_identifier, mark_id="TILE", mark_color=MARK[mark_counter])
                    )
                    mark_counter += 1
                    mark_counter %= len(MARK)
                elif event.mouse_button == 1:
                    marked_tiles.clear()
            elif event == WindowEvent._INTERNAL_MARK_TILE:
                marked_tiles.add(event.tile_identifier)

        return events

    def update_title(self):
        title = self.base_title
        title += " [HIGH MAP 0x9C00-0x9FFF]" if self.tilemap.map_offset == constants.HIGH_TILEMAP else \
            " [LOW MAP 0x9800-0x9BFF]"
        title += " [HIGH DATA (SIGNED) 0x8800-0x97FF]" if self.tilemap.signed_tile_data else \
            " [LOW DATA (UNSIGNED) 0x8000-0x8FFF]"
        if self.tilemap._select == "WINDOW":
            title += " [Window]"
        if self.tilemap._select == "BACKGROUND":
            title += " [Background]"
        sdl2.SDL_SetWindowTitle(self._window, title.encode("utf8"))

    def draw_overlay(self):
        global marked_tiles
        scanlineparameters = self.pyboy.screen.tilemap_position_list

        background_view = self.scanline_x == 0

        # TODO: Refactor this
        # Mark screen area
        for y in range(constants.ROWS):
            xx = int(scanlineparameters[y][self.scanline_x])
            yy = int(scanlineparameters[y][self.scanline_y])

            if background_view: # Background
                # Wraps around edges of the screen
                if y == 0 or y == constants.ROWS - 1: # Draw top/bottom bar
                    for x in range(constants.COLS):
                        self.buf0[(yy+y) % 0xFF, (xx+x) % 0xFF] = COLOR
                else: # Draw body
                    self.buf0[(yy+y) % 0xFF, xx % 0xFF] = COLOR
                    for x in range(constants.COLS):
                        self.buf0[(yy+y) % 0xFF, (xx+x) % 0xFF] &= self.color
                    self.buf0[(yy+y) % 0xFF, (xx + constants.COLS) % 0xFF] = COLOR
            else: # Window
                # Takes a cut of the screen
                xx = -xx
                yy = -yy
                if yy + y == 0 or y == constants.ROWS - 1: # Draw top/bottom bar
                    for x in range(constants.COLS):
                        if 0 <= xx + x < constants.COLS:
                            self.buf0[yy + y, xx + x] = COLOR
                else: # Draw body
                    if 0 <= yy + y:
                        self.buf0[yy + y, max(xx, 0)] = COLOR
                        for x in range(constants.COLS):
                            if 0 <= xx + x < constants.COLS:
                                self.buf0[yy + y, xx + x] &= self.color
                        self.buf0[yy + y, xx + constants.COLS] = COLOR

        # Mark selected tiles
        for t, match in zip(
            marked_tiles, self.tilemap.search_for_identifiers([m.tile_identifier for m in marked_tiles])
        ):
            for row, column in match:
                self.mark_tile(column * 8, row * 8, t.mark_color, 8, 8, True)
        if self.hover_x != -1:
            self.mark_tile(self.hover_x, self.hover_y, HOVER, 8, 8, True)

        # Mark current scanline directly from LY,SCX,SCY,WX,WY
        if background_view:
            for x in range(constants.COLS):
                self.buf0[(self.mb.lcd.SCY + self.mb.lcd.LY) % 0xFF, (self.mb.lcd.SCX + x) % 0xFF] = 0xFF00CE12
        else:
            for x in range(constants.COLS):
                self.buf0[(self.mb.lcd.WY + self.mb.lcd.LY) % 0xFF, (self.mb.lcd.WX + x) % 0xFF] = 0xFF00CE12


class TileDataWindow(BaseDebugWindow):
    def __init__(self, *args, **kwargs):
        super().__init__(*args, **kwargs)
        self.tilecache_select = 0 if "0" in kwargs.get("title") else 1

    def post_tick(self):
        # TODO: We could select different palettes on CGB
        if self.tilecache_select:
            tilecache = self.renderer._tilecache1
        else:
            tilecache = self.renderer._tilecache0

        if self.cgb:
            self.palette_rgb = self.mb.lcd.bcpd.palette_mem_rgb # TODO: Select palette by adding offset
        else:
            self.palette_rgb = self.mb.lcd.BGP.palette_mem_rgb

        for t in range(constants.TILES):
            if self.tilecache_select:
                self.renderer.update_tilecache1(self.mb.lcd, t, 1)
            else:
                self.renderer.update_tilecache0(self.mb.lcd, t, 0)
            xx = (t*8) % self.width
            yy = ((t*8) // self.width) * 8
            self.copy_tile(tilecache, t, xx, yy, self.buf0, False, False, self.palette_rgb)

        self.draw_overlay()
        BaseDebugWindow.post_tick(self)

    def handle_events(self, events):
        global mark_counter, marked_tiles
        # Feed events into the loop
        events = BaseDebugWindow.handle_events(self, events)
        for event in events:
            if event == WindowEvent._INTERNAL_MOUSE and event.window_id == self.window_id:
                if event.mouse_button == 0:
                    tile_x, tile_y = event.mouse_x // 8, event.mouse_y // 8
                    tile_identifier = tile_y * (self.width // 8) + tile_x
                    marked_tiles.add(
                        MarkedTile(tile_identifier=tile_identifier, mark_id="TILE", mark_color=MARK[mark_counter])
                    )
                    mark_counter += 1
                    mark_counter %= len(MARK)
                elif event.mouse_button == 1:
                    marked_tiles.clear()
            elif event == WindowEvent._INTERNAL_MARK_TILE:
                marked_tiles.add(event.tile_identifier)
        return events

    def draw_overlay(self):
        # Mark selected tiles
        for t in marked_tiles:
            column = t.tile_identifier % (self.width // 8)
            row = t.tile_identifier // (self.width // 8)
            # Yes, we are using the height as width. This is because we present the tile data from left to right,
            # but the sprites with a height of 16, renders them stacked ontop of each other.
            self.mark_tile(column * 8, row * 8, t.mark_color, t.sprite_height, 8, True)


class SpriteWindow(BaseDebugWindow):
    def post_tick(self):

        # TODO: Could we use scanline_sprites with modified arguments to render all of this?
        sprite_height = 16 if self.mb.lcd._LCDC.sprite_height else 8
        for n in range(0, 0xA0, 4):
            # x = lcd.OAM[n]
            # y = lcd.OAM[n+1]
            t = self.mb.lcd.OAM[n + 2]
            attributes = self.mb.lcd.OAM[n + 3]
            xx = ((n//4) * 8) % self.width
            yy = (((n//4) * 8) // self.width) * sprite_height

            if self.cgb:
                palette = attributes & 0b111
                if attributes & 0b1000:
                    self.renderer.update_spritecache1(self.mb.lcd, t, 1)
                    if self.mb.lcd._LCDC.sprite_height:
                        self.renderer.update_spritecache1(self.mb.lcd, t + 1, 1)
                    self.spritecache = self.renderer._spritecache1
                else:
                    self.renderer.update_spritecache0(self.mb.lcd, t, 0)
                    if self.mb.lcd._LCDC.sprite_height:
                        self.renderer.update_spritecache0(self.mb.lcd, t + 1, 0)
                    self.spritecache = self.renderer._spritecache0
                self.palette_rgb = self.mb.lcd.ocpd.palette_mem_rgb # TODO: Select palette by adding offset
            else:
                # Fake palette index
                palette = 0
                if attributes & 0b10000:
                    self.renderer.update_spritecache1(self.mb.lcd, t, 0)
                    if self.mb.lcd._LCDC.sprite_height:
                        self.renderer.update_spritecache1(self.mb.lcd, t + 1, 0)
                    self.spritecache = self.renderer._spritecache1
                    self.palette_rgb = self.mb.lcd.OBP1.palette_mem_rgb
                else:
                    self.renderer.update_spritecache0(self.mb.lcd, t, 0)
                    if self.mb.lcd._LCDC.sprite_height:
                        self.renderer.update_spritecache0(self.mb.lcd, t + 1, 0)
                    self.spritecache = self.renderer._spritecache0
                    self.palette_rgb = self.mb.lcd.OBP0.palette_mem_rgb

            self.copy_tile(self.spritecache, t, xx, yy, self.buf0, False, False, self.palette_rgb)
            if sprite_height:
                self.copy_tile(self.spritecache, t + 1, xx, yy + 8, self.buf0, False, False, self.palette_rgb)

        self.draw_overlay()
        BaseDebugWindow.post_tick(self)

    def handle_events(self, events):
        global mark_counter, marked_tiles

        # Feed events into the loop
        events = BaseDebugWindow.handle_events(self, events)

        sprite_height = 16 if self.mb.lcd._LCDC.sprite_height else 8
        for event in events:
            if event == WindowEvent._INTERNAL_MOUSE and event.window_id == self.window_id:
                if event.mouse_button == 0:
                    tile_x, tile_y = event.mouse_x // 8, event.mouse_y // sprite_height
                    sprite_identifier = tile_y * (self.width // 8) + tile_x
                    if sprite_identifier > constants.SPRITES:
                        # Out of bounds
                        continue
                    sprite = Sprite(self.mb, sprite_identifier)
                    marked_tiles.add(
                        MarkedTile(
                            tile_identifier=sprite.tile_identifier,
                            mark_id="SPRITE",
                            mark_color=MARK[mark_counter],
                            sprite_height=sprite_height,
                            sprite=True,
                        )
                    )
                    mark_counter += 1
                    mark_counter %= len(MARK)
                elif event.mouse_button == 1:
                    marked_tiles.clear()
            elif event == WindowEvent._INTERNAL_MARK_TILE:
                marked_tiles.add(event.tile_identifier)
        return events

    def draw_overlay(self):
        sprite_height = 16 if self.mb.lcd._LCDC.sprite_height else 8
        # Mark selected tiles
        for m, matched_sprites in zip(
            marked_tiles, self.pyboy.get_sprite_by_tile_identifier([m.tile_identifier for m in marked_tiles])
        ):
            for sprite_index in matched_sprites:
                xx = (sprite_index*8) % self.width
                yy = ((sprite_index*8) // self.width) * sprite_height
                self.mark_tile(xx, yy, m.mark_color, sprite_height, 8, True)

        if self.hover_x != -1:
            self.mark_tile(self.hover_x, self.hover_y, HOVER, sprite_height, 8, True)

    def update_title(self):
        title = self.base_title
        title += " [8x16]" if self.mb.lcd._LCDC.sprite_height else " [8x8]"
        sdl2.SDL_SetWindowTitle(self._window, title.encode("utf8"))


class SpriteViewWindow(BaseDebugWindow):
    def post_tick(self):
        for y in range(constants.ROWS):
            for x in range(constants.COLS):
                self.buf0[y, x] = SPRITE_BACKGROUND

        for ly in range(144):
            self.mb.lcd.renderer.scanline_sprites(self.mb.lcd, ly, self.buf0, self.buf0_attributes, True)

        self.draw_overlay()
        BaseDebugWindow.post_tick(self)

    def draw_overlay(self):
        sprite_height = 16 if self.mb.lcd._LCDC.sprite_height else 8
        # Mark selected tiles
        for m, matched_sprites in zip(
            marked_tiles, self.pyboy.get_sprite_by_tile_identifier([m.tile_identifier for m in marked_tiles])
        ):
            for sprite_index in matched_sprites:
                sprite = Sprite(self.mb, sprite_index)
                self.mark_tile(sprite.x, sprite.y, m.mark_color, sprite_height, 8, False)

    def update_title(self):
        title = self.base_title
        title += " " if self.mb.lcd._LCDC.sprite_enable else " [Disabled]"
        sdl2.SDL_SetWindowTitle(self._window, title.encode("utf8"))


class MemoryWindow(BaseDebugWindow):
    def __init__(self, *args, **kwargs):
        super().__init__(*args, **kwargs)
        self.NCOLS = 60
        self.NROWS = 36
        self.shift_down = False
        self.start_address = 0x0000
        self.bg_color = [0xFF, 0xFF, 0xFF]
        self.fg_color = [0x00, 0x00, 0x00]

        self._text_buffer_raw = array("B", [0x20] * (self.NROWS * self.NCOLS))
        self.text_buffer = memoryview(self._text_buffer_raw).cast("B", shape=(self.NROWS, self.NCOLS))
        self.write_border()
        self.write_addresses()

        font_path = os.path.join(os.path.dirname(os.path.realpath(__file__)), "font.txt")
        with open(font_path) as font_file:
            font_lines = font_file.readlines()
        font_blob = "".join(line.strip() for line in font_lines[font_lines.index("BASE64DATA:\n") + 1:])
        font_bytes = zlib.decompress(b64decode(font_blob.encode()))

        self.fbuf0, self.fbuf_p = make_buffer(8, 16 * 256)
        for y, b in enumerate(font_bytes):
            for x in range(8):
                self.fbuf0[y, x] = 0xFFFFFFFF if ((0x80 >> x) & b) else 0x00000000

        self.font_texture = sdl2.SDL_CreateTexture(
            self._sdlrenderer, sdl2.SDL_PIXELFORMAT_RGBA32, sdl2.SDL_TEXTUREACCESS_STATIC, 8, 16 * 256
        )

        sdl2.SDL_UpdateTexture(self.font_texture, None, self.fbuf_p, 4 * 8)
        sdl2.SDL_SetTextureBlendMode(self.font_texture, sdl2.SDL_BLENDMODE_BLEND)
        sdl2.SDL_SetTextureColorMod(self.font_texture, *self.fg_color)
        sdl2.SDL_SetRenderDrawColor(self._sdlrenderer, *self.bg_color, 0xFF)

        # Persistent to make Cython happy...
        self.src = sdl2.SDL_Rect(0, 0, 8, 16)
        self.dst = sdl2.SDL_Rect(0, 0, 8, 16)

    def write_border(self):
        for x in range(self.NCOLS):
            self.text_buffer[0, x] = 0xCD
            self.text_buffer[2, x] = 0xCD
            self.text_buffer[self.NROWS - 1, x] = 0xCD

        for y in range(3, self.NROWS):
            self.text_buffer[y, 0] = 0xBA
            self.text_buffer[y, 9] = 0xB3
            self.text_buffer[y, self.NCOLS - 1] = 0xBA

        self.text_buffer[0, 0] = 0xC9
        self.text_buffer[1, 0] = 0xBA
        self.text_buffer[0, self.NCOLS - 1] = 0xBB
        self.text_buffer[1, self.NCOLS - 1] = 0xBA

        self.text_buffer[2, 0] = 0xCC
        self.text_buffer[2, 9] = 0xD1
        self.text_buffer[2, self.NCOLS - 1] = 0xB9

        self.text_buffer[self.NROWS - 1, 0] = 0xC8
        self.text_buffer[self.NROWS - 1, 9] = 0xCF
        self.text_buffer[self.NROWS - 1, self.NCOLS - 1] = 0xBC

    def write_addresses(self):
        header = (f"Memory from 0x{self.start_address:04X} "
                  f"to 0x{self.start_address+0x1FF:04X}").encode("cp437")
        for x in range(28):
            self.text_buffer[1, x + 2] = header[x]
        for y in range(32):
            addr = f"0x{self.start_address + (0x10*y):04X}".encode("cp437")
            for x in range(6):
                self.text_buffer[y + 3, x + 2] = addr[x]

    def write_memory(self):
        for y in range(32):
            for x in range(16):
                mem = self.mb.getitem(self.start_address + 16*y + x)
                a = hex(mem)[2:].zfill(2).encode("cp437")
                self.text_buffer[y + 3, 3*x + 11] = a[0]
                self.text_buffer[y + 3, 3*x + 12] = a[1]

    def render_text(self):
        for y in range(self.NROWS):
            text = array("B", [0x0] * (self.NCOLS))
            for x in range(self.NCOLS):
                text[x] = self.text_buffer[y, x]
            self.draw_text(0, 16 * y, text)

    def draw_text(self, x, y, text):
        self.dst.x = x
        self.dst.y = y
        for i, c in enumerate(text):
            if not 0 <= c < 256:
                logger.warning(f"Invalid character {c} in {bytes(text).decode('cp437')}") # This may error too...
                c = 0
            self.src.y = 16 * c
            if self.dst.x > self.width - 8:
                logger.warning(f"Text overrun while printing {bytes(text).decode('cp437')}")
                break
            sdl2.SDL_RenderCopy(self._sdlrenderer, self.font_texture, self.src, self.dst)
            self.dst.x += 8

    def post_tick(self):
        sdl2.SDL_RenderClear(self._sdlrenderer)
        self.write_memory()
        self.render_text()
        sdl2.SDL_RenderPresent(self._sdlrenderer)

    def _scroll_view(self, movement):
        self.start_address += movement
        self.start_address = max(0, min(self.start_address, 0x10000 - 0x200))
        # if self.start_address + 0x400 > 0x10000:
        #     self.start_address = 0x10000 - 0x400
        # if self.start_address < 0:
        #     self.start_address = 0
        self.write_addresses()

    def handle_events(self, events):
        events = BaseDebugWindow.handle_events(self, events)

        for event in events:
            # j - Next 256 bytes
            if event == WindowEvent.DEBUG_MEMORY_SCROLL_DOWN:
                if self.shift_down:
                    self._scroll_view(0x1000)
                else:
                    self._scroll_view(0x100)
            # k - Last 256 bytes
            elif event == WindowEvent.DEBUG_MEMORY_SCROLL_UP:
                if self.shift_down:
                    self._scroll_view(-0x1000)
                else:
                    self._scroll_view(-0x100)
            # shift tracking
            elif event == WindowEvent.MOD_SHIFT_ON:
                self.shift_down = True
            elif event == WindowEvent.MOD_SHIFT_OFF:
                self.shift_down = False
            elif event == WindowEvent._INTERNAL_MOUSE:
                # Scrolling
                if event.window_id == self.window_id and event.mouse_x == -1 and event.mouse_y == -1:
                    self._scroll_view(event.mouse_scroll_y * -0x100)

        return events<|MERGE_RESOLUTION|>--- conflicted
+++ resolved
@@ -84,11 +84,7 @@
 
         self.cgb = mb.cartridge_cgb
 
-<<<<<<< HEAD
-        self.sdl2_event_pump = self.pyboy_argv.get("window_type") != "SDL2"
-=======
         self.sdl2_event_pump = self.pyboy_argv.get("window") != "SDL2"
->>>>>>> 7d9ddc6f
         if self.sdl2_event_pump:
             sdl2.SDL_Init(sdl2.SDL_INIT_VIDEO)
 
