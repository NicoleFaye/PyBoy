--- conflicted
+++ resolved
@@ -44,14 +44,8 @@
 
     def _get_screen_background_tilemap(self):
         ### SIMILAR TO CURRENT pyboy.game_wrapper.game_area(), BUT ONLY FOR BACKGROUND TILEMAP, SO NPC ARE SKIPPED
-<<<<<<< HEAD
-        bsm = self.pyboy.botsupport_manager()
-        ((scx, scy), (wx, wy)) = bsm.screen().tilemap_position()
-        tilemap = np.array(bsm.tilemap_background[:, :])
-=======
         ((scx, scy), (wx, wy)) = self.pyboy.screen.get_tilemap_position()
         tilemap = np.array(self.pyboy.tilemap_background[:, :])
->>>>>>> 7d9ddc6f
         return np.roll(np.roll(tilemap, -scy // 8, axis=0), -scx // 8, axis=1)[:18, :20]
 
     def _get_screen_walkable_matrix(self):
